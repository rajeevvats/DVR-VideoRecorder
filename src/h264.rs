--- conflicted
+++ resolved
@@ -40,16 +40,9 @@
 //! through ffmpeg's own generated `.mp4` file. Extracting just this part of their `.mp4` files
 //! would be more trouble than it's worth.
 
-<<<<<<< HEAD
 use byteorder::{BigEndian, ByteOrder, WriteBytesExt};
 use failure::{Error, bail, format_err};
-use lazy_static::lazy_static;
-use regex::bytes::Regex;
 use std::convert::TryFrom;
-=======
-use byteorder::{BigEndian, WriteBytesExt};
-use failure::{Error, bail};
->>>>>>> af9e5683
 
 // See ISO/IEC 14496-10 table 7-1 - NAL unit type codes, syntax element categories, and NAL unit
 // type classes.
